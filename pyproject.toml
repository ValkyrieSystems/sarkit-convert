--- conflicted
+++ resolved
@@ -41,12 +41,7 @@
     "shapely>=2.0.2",
 ]
 
-<<<<<<< HEAD
-tsx = [
-=======
 terrasar = [
-    "lxml>=5.1.0",
->>>>>>> 6c5a48cf
     "python-dateutil>=2.9.0",
 ]
 
